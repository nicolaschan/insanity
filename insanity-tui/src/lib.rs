--- conflicted
+++ resolved
@@ -270,14 +270,10 @@
             }
             AppEvent::SetRoom(room) => {
                 self.room = Some(room);
-<<<<<<< HEAD
-            }
-=======
-            },
+            }
             AppEvent::SetRoomFingerprint(room_fingerprint) => {
                 self.room_fingerprint = Some(room_fingerprint);
-            },
->>>>>>> b3637b6c
+            }
             AppEvent::Down => match self.tab_index {
                 TAB_IDX_PEERS => {
                     self.peer_index = std::cmp::min(
